--- conflicted
+++ resolved
@@ -47,11 +47,7 @@
     print("device: %s" % device)
 
     BATCH_SIZE = batch_size
-<<<<<<< HEAD
-    NUM_EPOCHS = 1 if os.getenv("CI") and device != "cuda" else num_epochs
-=======
     NUM_EPOCHS = num_epochs
->>>>>>> 99ae0507
 
     dataloader_train, dataloader_test = create_mnist_dataloaders(BATCH_SIZE)
 
